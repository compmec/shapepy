--- conflicted
+++ resolved
@@ -16,7 +16,9 @@
 from ..tools import CyclicContainer, Is, NotExpectedError
 from . import boolalg
 from .base import EmptyShape, SubSetR2, WholeShape
-<<<<<<< HEAD
+from .config import Config
+from .convert import from_any
+from .curve import SingleCurve
 from .graph import (
     Edge,
     Graph,
@@ -25,11 +27,6 @@
     graph_manager,
     intersect_graphs,
 )
-=======
-from .config import Config
-from .convert import from_any
-from .curve import SingleCurve
->>>>>>> 1e0fb7ab
 from .lazy import LazyAnd, LazyNot, LazyOr, RecipeLazy, is_lazy
 from .point import SinglePoint
 from .shape import (
@@ -144,8 +141,6 @@
     return shape_from_jordans(jordans)
 
 
-<<<<<<< HEAD
-=======
 @debug("shapepy.bool2d.boolean")
 def clean_bool2d_not(subset: LazyNot) -> SubSetR2:
     """
@@ -219,7 +214,6 @@
     )
 
 
->>>>>>> 1e0fb7ab
 class Boolalg:
     """Static methods to clean a SubSetR2 using algebraic simplifier"""
 
