--- conflicted
+++ resolved
@@ -5,19 +5,14 @@
 
 from __future__ import annotations
 
-<<<<<<< HEAD
 from collections import Counter
+from copy import copy
 from typing import Dict, Iterable, Iterator, Tuple, Union
-=======
-from copy import copy
-from typing import Iterable, Tuple, Union
->>>>>>> fb7dfeb4
 
 from shapepy.geometry.jordancurve import JordanCurve
 
 from ..geometry.segment import Segment
 from ..geometry.unparam import USegment
-<<<<<<< HEAD
 from ..loggers import debug, get_logger
 from ..tools import CyclicContainer, Is, NotExpectedError
 from . import boolalg
@@ -33,14 +28,6 @@
     intersect_graphs,
 )
 from .lazy import LazyAnd, LazyNot, LazyOr, RecipeLazy, is_lazy
-=======
-from ..loggers import debug
-from ..tools import CyclicContainer, Is
-from .base import EmptyShape, Future, SubSetR2, WholeShape
-from .config import Config
-from .curve import SingleCurve
-from .lazy import LazyAnd, LazyNot, LazyOr, RecipeLazy
->>>>>>> fb7dfeb4
 from .point import SinglePoint
 from .shape import ConnectedShape, DisjointShape, SimpleShape
 
