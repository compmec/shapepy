"""
This modules contains the methods to compute the boolean
operations between the SubSetR2 instances
"""

from __future__ import annotations

from collections import Counter
from typing import Dict, Iterable, Iterator, Tuple, Union

from shapepy.geometry.jordancurve import JordanCurve

from ..geometry.segment import Segment
from ..geometry.unparam import USegment
from ..loggers import debug, get_logger
from ..tools import CyclicContainer, Is, NotExpectedError
from . import boolalg
from .base import EmptyShape, Future, SubSetR2, WholeShape
from .config import Config
from .curve import SingleCurve
from .graph import (
    Edge,
    Graph,
    Node,
    curve2graph,
    graph_manager,
    intersect_graphs,
)
from .lazy import LazyAnd, LazyNot, LazyOr, RecipeLazy, is_lazy
from .point import SinglePoint
from .shape import ConnectedShape, DisjointShape, SimpleShape


@debug("shapepy.bool2d.boolean")
def invert_bool2d(subset: SubSetR2) -> SubSetR2:
    """
    Computes the complementar set of given SubSetR2 instance

    Parameters
    ----------
    subsets: SubSetR2
        The subset to be inverted

    Return
    ------
    SubSetR2
        The complementar subset
    """
    return Boolalg.clean(RecipeLazy.invert(subset))


@debug("shapepy.bool2d.boolean")
def unite_bool2d(subsets: Iterable[SubSetR2]) -> SubSetR2:
    """
    Computes the union of given subsets

    Parameters
    ----------
    subsets: SubSetR2
        The subsets to be united

    Return
    ------
    SubSetR2
        The united subset
    """
    union = RecipeLazy.unite(subsets)
    return Boolalg.clean(union)


@debug("shapepy.bool2d.boolean")
def intersect_bool2d(subsets: Iterable[SubSetR2]) -> SubSetR2:
    """
    Computes the intersection of given subsets

    Parameters
    ----------
    subsets: SubSetR2
        The subsets to be intersected

    Return
    ------
    SubSetR2
        The intersection subset
    """
    intersection = RecipeLazy.intersect(subsets)
    return Boolalg.clean(intersection)


@debug("shapepy.bool2d.boolean")
def xor_bool2d(subsets: Iterable[SubSetR2]) -> SubSetR2:
    """
    Computes the xor of given subsets

    Parameters
    ----------
    subsets: SubSetR2
        The subsets to compute the xor

    Return
    ------
    SubSetR2
        The intersection subset
    """
    subset = RecipeLazy.xor(subsets)
    return Boolalg.clean(subset)


# pylint: disable=too-many-return-statements
@debug("shapepy.bool2d.boolean")
def clean_bool2d(subset: SubSetR2) -> SubSetR2:
    """
    Computes the intersection of given subsets

    Parameters
    ----------
    subset: SubSetR2
        The subset to be cleaned

    Return
    ------
    SubSetR2
        The intersection subset
    """
    subset = Boolalg.clean(subset)
    if not Is.lazy(subset):
        return subset
    logger = get_logger("shapepy.bool2d.boole")
    jordans = GraphComputer.clean(subset)
    for i, jordan in enumerate(jordans):
        logger.debug(f"{i}: {jordan}")
    if len(jordans) == 0:
        density = subset.density((0, 0))
        return EmptyShape() if float(density) == 0 else WholeShape()
    return shape_from_jordans(jordans)


@debug("shapepy.bool2d.boolean")
def clean_bool2d_not(subset: LazyNot) -> SubSetR2:
    """
    Cleans complementar of given subset

    Parameters
    ----------
    subset: SubSetR2
        The subset to be cleaned

    Return
    ------
    SubSetR2
        The cleaned subset
    """
    assert Is.instance(subset, LazyNot)
    inverted = ~subset
    if Is.instance(inverted, SimpleShape):
        return SimpleShape(~inverted.jordan, True)
    if Is.instance(inverted, ConnectedShape):
        return DisjointShape((~s).clean() for s in inverted.subshapes)
    if Is.instance(inverted, DisjointShape):
        return shape_from_jordans(~jordan for jordan in inverted.jordans)
    raise NotImplementedError(f"Missing typo: {type(inverted)}")


@debug("shapepy.bool2d.boolean")
def contains_bool2d(subseta: SubSetR2, subsetb: SubSetR2) -> bool:
    """
    Checks if B is inside A

    Parameters
    ----------
    subseta: SubSetR2
        The subset A
    subsetb: SubSetR2
        The subset B

    Return
    ------
    bool
        The result if B is inside A
    """
    subseta = Future.convert(subseta)
    subsetb = Future.convert(subsetb)
    if Is.instance(subseta, EmptyShape) or Is.instance(subsetb, WholeShape):
        return subseta is subsetb
    if Is.instance(subseta, WholeShape) or Is.instance(subsetb, EmptyShape):
        return True
    if Is.instance(subseta, (ConnectedShape, LazyAnd)):
        return all(subsetb in s for s in subseta)
    if Is.instance(subsetb, (DisjointShape, LazyOr)):
        return all(s in subseta for s in subsetb)
    if Is.instance(subseta, LazyNot) and Is.instance(subsetb, LazyNot):
        return contains_bool2d(~subsetb, ~subseta)
    if Is.instance(subseta, SimpleShape):
        if Is.instance(subsetb, (SinglePoint, SingleCurve, SimpleShape)):
            return subsetb in subseta
        if Is.instance(subsetb, ConnectedShape):
            return (~subseta).clean() in (~subsetb).clean()
        if not Config.auto_clean:
            raise ValueError(
                f"Needs clean to evaluate: {type(subseta)}, {type(subsetb)}"
            )
        return subsetb.clean() in subseta.clean()
    if Is.instance(subseta, (LazyOr, DisjointShape)):
        return any(subsetb in s for s in subseta)  # Needs improvement
    raise NotImplementedError(
        f"Invalid typos: {type(subseta)}, {type(subsetb)}"
    )


class Boolalg:
    """Static methods to clean a SubSetR2 using algebraic simplifier"""

    alphabet = "abcdefghijklmnop"
    sub2var: Dict[SubSetR2, str] = {}

    @staticmethod
    def clean(subset: SubSetR2) -> SubSetR2:
        """Simplifies the subset"""

        if not Is.lazy(subset):
            return subset
        Boolalg.sub2var.clear()
        original = Boolalg.subset2expression(subset)
        simplified = boolalg.simplify(original)
        if simplified != original:
            subset = Boolalg.expression2subset(simplified)
        Boolalg.sub2var.clear()
        return subset

    @staticmethod
    def get_variable(subset: SubSetR2) -> str:
        """Gets the variable represeting the subset"""
        if subset not in Boolalg.sub2var:
            index = len(Boolalg.sub2var)
            if index > len(Boolalg.alphabet):
                raise ValueError("Too many variables")
            Boolalg.sub2var[subset] = Boolalg.alphabet[index]
        return Boolalg.sub2var[subset]

    @staticmethod
    def subset2expression(subset: SubSetR2) -> str:
        """Converts a SubSetR2 into a boolean expression"""
        if not is_lazy(subset):
            if Is.instance(subset, (EmptyShape, WholeShape)):
                raise NotExpectedError("Lazy does not contain these")
            return Boolalg.get_variable(subset)
        if Is.instance(subset, LazyNot):
            return boolalg.Formatter.invert_str(
                Boolalg.subset2expression(~subset)
            )
        internals = map(Boolalg.subset2expression, subset)
        if Is.instance(subset, LazyAnd):
            return boolalg.Formatter.mult_strs(internals, boolalg.AND)
        if Is.instance(subset, LazyOr):
            return boolalg.Formatter.mult_strs(internals, boolalg.OR)
        raise NotExpectedError

    @staticmethod
    def expression2subset(expression: str) -> SubSetR2:
        """Converts a boolean expression into a SubSetR2"""
        if expression == boolalg.TRUE:
            return WholeShape()
        if expression == boolalg.FALSE:
            return EmptyShape()
        for subset, variable in Boolalg.sub2var.items():
            if expression == variable:
                return subset
        expression = boolalg.remove_parentesis(expression)
        operator = boolalg.find_operator(expression)
        if operator == boolalg.NOT:
            subexpr = boolalg.extract(expression, boolalg.NOT)
            inverted = Boolalg.expression2subset(subexpr)
            return RecipeLazy.invert(inverted)
        subexprs = boolalg.extract(expression, operator)
        subsets = map(Boolalg.expression2subset, subexprs)
        if operator == boolalg.OR:
            return RecipeLazy.unite(subsets)
        if operator == boolalg.AND:
            return RecipeLazy.intersect(subsets)
        raise NotExpectedError(f"Invalid expression: {expression}")


<<<<<<< HEAD
class GraphComputer:
    """Contains static methods to use Graph to compute boolean operations"""
=======
def divide_connecteds(
    simples: Tuple[SimpleShape],
) -> Tuple[Union[SimpleShape, ConnectedShape]]:
    """
    Divides the simples in groups of connected shapes

    The idea is get the simple shape with maximum abs area,
    this is the biggest shape of all we start from it.

    We them separate all shapes in inside and outside
    """
    if len(simples) == 0:
        return tuple()
    externals = []
    connected = []
    simples = list(simples)
    while len(simples) != 0:
        areas = (s.area for s in simples)
        absareas = tuple(map(abs, areas))
        index = absareas.index(max(absareas))
        connected.append(simples.pop(index))
        internal = []
        while len(simples) != 0:  # Divide in two groups
            simple = simples.pop(0)
            jordan = simple.jordan
            for subsimple in connected:
                subjordan = subsimple.jordan
                if jordan not in subsimple or subjordan not in simple:
                    externals.append(simple)
                    break
            else:
                internal.append(simple)
        simples = internal
    if len(connected) == 1:
        connected = connected[0]
    else:
        connected = ConnectedShape(connected)
    return (connected,) + divide_connecteds(externals)


def shape_from_jordans(jordans: Tuple[JordanCurve]) -> SubSetR2:
    """Returns the correspondent shape

    This function don't do entry validation
    as verify if one shape is inside other

    Example
    ----------
    >>> shape_from_jordans([])
    EmptyShape
    """
    assert len(jordans) != 0
    simples = tuple(map(SimpleShape, jordans))
    if len(simples) == 1:
        return simples[0]
    connecteds = divide_connecteds(simples)
    if len(connecteds) == 1:
        return connecteds[0]
    return DisjointShape(connecteds)


class FollowPath:
    """
    Class responsible to compute the final jordan curve
    result from boolean operation between two simple shapes

    """
>>>>>>> 1295aae3

    @staticmethod
    @debug("shapepy.bool2d.boole")
    def clean(subset: SubSetR2) -> Iterator[JordanCurve]:
        """Cleans the subset using the graphs"""
        logger = get_logger("shapepy.bool2d.boole")
        pairs = tuple(GraphComputer.extract(subset))
        djordans = {id(j): j for b, j in pairs if b}
        ijordans = {id(j): j for b, j in pairs if not b}
        # for key in djordans.keys() & ijordans.keys():
        #     djordans.pop(key)
        #     ijordans.pop(key)
        piecewises = [jordan.piecewise for jordan in djordans.values()]
        piecewises += [(~jordan).piecewise for jordan in ijordans.values()]
        logger.debug(f"Quantity of piecewises: {len(piecewises)}")
        with graph_manager():
            graphs = tuple(map(curve2graph, piecewises))
            logger.debug("Computing intersections")
            graph = intersect_graphs(graphs)
            logger.debug("Finished graph intersections")
            for edge in tuple(graph.edges):
                density = subset.density(edge.pointm)
                if not 0 < float(density) < 1:
                    graph.remove_edge(edge)
            logger.debug("After removing the edges" + str(graph))
            graphs = tuple(GraphComputer.extract_disjoint_graphs(graph))
            all_edges = map(GraphComputer.unique_closed_path, graphs)
            all_edges = tuple(e for e in all_edges if e is not None)
            logger.debug("all edges = ")
            for i, edges in enumerate(all_edges):
                logger.debug(f"    {i}: {edges}")
            jordans = tuple(map(GraphComputer.edges2jordan, all_edges))
        return jordans

    @staticmethod
    def extract(subset: SubSetR2) -> Iterator[Tuple[bool, JordanCurve]]:
        """Extracts the simple shapes from the subset"""
        if isinstance(subset, SimpleShape):
            yield (True, subset.jordan)
        elif Is.instance(subset, (ConnectedShape, DisjointShape)):
            for subshape in subset.subshapes:
                yield from GraphComputer.extract(subshape)
        elif Is.instance(subset, LazyNot):
            for var, jordan in GraphComputer.extract(~subset):
                yield (not var, jordan)
        elif Is.instance(subset, (LazyOr, LazyAnd)):
            for subsubset in subset:
                yield from GraphComputer.extract(subsubset)

    @staticmethod
    def extract_disjoint_graphs(graph: Graph) -> Iterable[Graph]:
        """Separates the given graph into disjoint graphs"""
        edges = list(graph.edges)
        while len(edges) > 0:
            edge = edges.pop(0)
            current_edges = {edge}
            search_edges = {edge}
            while len(search_edges) > 0:
                end_nodes = {edge.nodeb for edge in search_edges}
                search_edges = {
                    edge for edge in edges if edge.nodea in end_nodes
                }
                for edge in search_edges:
                    edges.remove(edge)
                current_edges |= search_edges
            yield Graph(current_edges)

    @staticmethod
    def possible_paths(
        edges: Iterable[Edge], start_node: Node
    ) -> Iterator[Tuple[Edge, ...]]:
        """Returns all the possible paths that begins at start_node"""
        edges = tuple(edges)
        indices = set(i for i, e in enumerate(edges) if e.nodea == start_node)
        other_edges = tuple(e for i, e in enumerate(edges) if i not in indices)
        for edge in (edges[i] for i in indices):
            subpaths = tuple(
                GraphComputer.possible_paths(other_edges, edge.nodeb)
            )
            if len(subpaths) == 0:
                yield (edge,)
            else:
                for subpath in subpaths:
                    yield (edge,) + subpath

    @staticmethod
    def closed_paths(
        edges: Tuple[Edge, ...], start_node: Node
    ) -> Iterator[CyclicContainer[Edge]]:
        """Gets all the closed paths that starts at given node"""
        logger = get_logger("shapepy.bool2d.boolean")
        paths = tuple(GraphComputer.possible_paths(edges, start_node))
        logger.debug(
            f"all paths starting with {repr(start_node)}: {len(paths)} paths"
        )
        # for i, path in enumerate(paths):
        #     logger.debug(f"    {i}: {path}")
        closeds = []
        for path in paths:
            if path[0].nodea == path[-1].nodeb:
                closeds.append(CyclicContainer(path))
        return closeds

    @staticmethod
    def all_closed_paths(graph: Graph) -> Iterator[CyclicContainer[Edge]]:
        """Reads the graphs and extracts the unique paths"""
        if not Is.instance(graph, Graph):
            raise TypeError

        # logger.debug("Extracting unique paths from the graph")
        # logger.debug(str(graph))

        edges = tuple(graph.edges)

        def sorter(x):
            return x[1]

        logger = get_logger("shapepy.bool2d.boole")
        counter = Counter(e.nodea for e in edges)
        logger.debug(f"counter = {dict(counter)}")
        snodes = tuple(k for k, _ in sorted(counter.items(), key=sorter))
        logger.debug(f"snodes = {snodes}")
        all_paths = []
        for start_node in snodes:
            all_paths += list(
                GraphComputer.closed_paths(graph.edges, start_node)
            )
        return all_paths

    @staticmethod
    @debug("shapepy.bool2d.boole")
    def unique_closed_path(graph: Graph) -> Union[None, CyclicContainer[Edge]]:
        """Reads the graphs and extracts the unique paths"""
        all_paths = list(GraphComputer.all_closed_paths(graph))
        for path in all_paths:
            return path
        return None

    @staticmethod
    @debug("shapepy.bool2d.boole")
    def edges2jordan(edges: CyclicContainer[Edge]) -> JordanCurve:
        """Converts the given connected edges into a Jordan Curve"""
        logger = get_logger("shapepy.bool2d.boole")
        logger.debug(f"len(edges) = {len(edges)}")
        edges = tuple(edges)
        if len(edges) == 1:
            path = tuple(tuple(edges)[0].singles)[0]
            logger.debug(f"path = {path}")
            curve = path.curve.section([path.knota, path.knotb])
            logger.debug(f"curve = {curve}")
            if isinstance(curve, Segment):
                usegments = [USegment(curve)]
            else:
                usegments = list(map(USegment, curve))
            logger.debug(f"usegments = {usegments}")
            return JordanCurve(usegments)
        usegments = []
        for edge in tuple(edges):
            path = tuple(edge.singles)[0]
            interval = [path.knota, path.knotb]
            # logger.info(f"interval = {interval}")
            subcurve = path.curve.section(interval)
            if Is.instance(subcurve, Segment):
                usegments.append(USegment(subcurve))
            else:
                usegments += list(map(USegment, subcurve))
        # logger.info(f"Returned: {len(usegments)}")
        # for i, useg in enumerate(usegments):
        #     logger.info(f"    {i}: {useg.parametrize()}")
        return JordanCurve(usegments)<|MERGE_RESOLUTION|>--- conflicted
+++ resolved
@@ -280,10 +280,6 @@
         raise NotExpectedError(f"Invalid expression: {expression}")
 
 
-<<<<<<< HEAD
-class GraphComputer:
-    """Contains static methods to use Graph to compute boolean operations"""
-=======
 def divide_connecteds(
     simples: Tuple[SimpleShape],
 ) -> Tuple[Union[SimpleShape, ConnectedShape]]:
@@ -344,14 +340,8 @@
         return connecteds[0]
     return DisjointShape(connecteds)
 
-
-class FollowPath:
-    """
-    Class responsible to compute the final jordan curve
-    result from boolean operation between two simple shapes
-
-    """
->>>>>>> 1295aae3
+class GraphComputer:
+    """Contains static methods to use Graph to compute boolean operations"""
 
     @staticmethod
     @debug("shapepy.bool2d.boole")
