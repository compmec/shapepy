"""
This modules contains all the geometry need to make any kind of shape.
You can use directly the function ```regular_polygon``` and the transformations
like ```move```, ```rotate``` and ```scale``` to model your desired curve.

You can assemble JordanCurves to create shapes with holes,
or even unconnected shapes.
"""

from __future__ import annotations

from copy import copy
from typing import Iterable, Iterator, Set, Tuple, Union

from ..geometry.box import Box
from ..geometry.jordancurve import JordanCurve
from ..geometry.point import Point2D
from ..loggers import debug
from ..scalar.angle import Angle
from ..scalar.reals import Real
from ..tools import Is, To
from .base import Future, SubSetR2
from .curve import SingleCurve
from .density import (
    Density,
    intersect_densities,
    lebesgue_density_jordan,
    unite_densities,
)
from .point import SinglePoint


class SimpleShape(SubSetR2):
    """
    SimpleShape class

    Is a shape which is defined by only one jordan curve.
    It represents the interior/exterior region of the jordan curve
    if the jordan curve is counter-clockwise/clockwise

    """

    def __init__(self, jordancurve: JordanCurve, boundary: bool = True):
        assert Is.jordan(jordancurve)
        self.__jordancurve = jordancurve
        self.boundary = boundary

    def __copy__(self) -> SimpleShape:
        return self.__deepcopy__(None)

    def __deepcopy__(self, memo) -> SimpleShape:
        return SimpleShape(copy(self.__jordancurve))

    def __str__(self) -> str:  # pragma: no cover  # For debug
        area = float(self.area)
        vertices = tuple(map(tuple, self.jordan.vertices()))
        return f"SimpleShape[{area:.2f}]:[{vertices}]"

    def __eq__(self, other: SubSetR2) -> bool:
        """Compare two shapes

        Parameters
        ----------
        other: SubSetR2
            The shape to compare

        :raises ValueError: If ``other`` is not a SubSetR2 instance
        """
        if not Is.instance(other, SubSetR2):
            raise ValueError
        return (
            Is.instance(other, SimpleShape)
            and self.area == other.area
            and self.jordan == other.jordan
        )

    @property
    def boundary(self) -> bool:
        """The flag that informs if the boundary is inside the Shape"""
        return self.__boundary

    @boundary.setter
    def boundary(self, value: bool):
        self.__boundary = bool(value)

    @property
    def jordan(self) -> JordanCurve:
        """Gives the jordan curve that defines the boundary"""
        return self.__jordancurve

    @property
    def jordans(self) -> Tuple[JordanCurve]:
        """Gives the jordan curve that defines the boundary"""
        return (self.__jordancurve,)

    @property
    def area(self) -> Real:
        """The internal area that is enclosed by the shape"""
        return self.__jordancurve.area

    @debug("shapepy.bool2d.shape")
    def __hash__(self):
        return hash(self.area)

    def invert(self) -> SimpleShape:
        """
        Inverts the region of simple shape.

        Parameters
        ----------

        :return: The same instance
        :rtype: SimpleShape

        Example use
        -----------
        >>> from shapepy import Primitive
        >>> square = Primitive.square()
        >>> print(square)
        Simple Shape of area 1.00 with vertices:
        [[ 0.5  0.5]
        [-0.5  0.5]
        [-0.5 -0.5]
        [ 0.5 -0.5]]
        >>> square.invert()
        Simple Shape of area -1.00 with vertices:
        [[ 0.5  0.5]
        [ 0.5 -0.5]
        [-0.5 -0.5]
        [-0.5  0.5]]

        """
        self.__jordancurve.invert()
        return self

    @debug("shapepy.bool2d.shape")
    def __contains__(self, other: SubSetR2) -> bool:
        if Is.instance(other, SinglePoint):
            return self.__contains_point(other)
        if Is.instance(other, SingleCurve):
            return self.__contains_curve(other)
        if Is.instance(other, SimpleShape):
            return self.__contains_simple(other)
        return super().__contains__(other)

    def __contains_point(self, point: SinglePoint) -> bool:
        point = Future.convert(point)
        density = float(self.density(point.internal))
        return density > 0 if self.boundary else density == 1

    def __contains_curve(self, curve: SingleCurve) -> bool:
        piecewise = curve.internal.parametrize()
        vertices = map(piecewise, piecewise.knots[:-1])
        if not all(map(self.__contains_point, vertices)):
            return False
        inters = piecewise & self.__jordancurve.piecewise
        if not inters:  # There's no intersection between curves
            return True
        knots = sorted(inters.all_knots[id(piecewise)])
        midknots = ((k0 + k1) / 2 for k0, k1 in zip(knots, knots[1:]))
        midpoints = map(piecewise, midknots)
        return all(map(self.__contains_point, midpoints))

    # pylint: disable=chained-comparison
    def __contains_simple(self, other: SimpleShape) -> bool:
        assert Is.instance(other, SimpleShape)
        areaa = other.area
        areab = self.area
        jordana = other.jordan
        jordanb = self.jordan
        if areaa < 0 and areab > 0:
            return False
        if not self.box() & other.box():
            return areaa > 0 and areab < 0
        if areaa > 0 and areab < 0:
            return jordana in self and jordanb not in other
        if areaa > areab or jordana not in self:
            return False
        if areaa > 0:
            return True
        # If simple shape is not a square
        # may happens error here
        return True

    def move(self, vector: Point2D) -> JordanCurve:
        self.__jordancurve = self.__jordancurve.move(vector)
        return self

    def scale(self, amount: Union[Real, Tuple[Real, Real]]) -> JordanCurve:
        self.__jordancurve = self.__jordancurve.scale(amount)
        return self

    def rotate(self, angle: Angle) -> JordanCurve:
        self.__jordancurve = self.__jordancurve.rotate(angle)
        return self

    def box(self) -> Box:
        """
        Box that encloses all jordan curves

        Parameters
        ----------

        :return: The box that encloses all
        :rtype: Box

        Example use
        -----------
        >>> from shapepy import Primitive, IntegrateShape
        >>> circle = Primitive.circle(radius = 1)
        >>> circle.box()
        Box with vertices (-1.0, -1.0) and (1., 1.0)
        """
        return self.jordan.box()

    def density(self, center: Point2D) -> Density:
        return lebesgue_density_jordan(self.jordan, center)


class ConnectedShape(SubSetR2):
    """
    ConnectedShape Class

    A shape defined by intersection of two or more SimpleShapes

    """

    def __init__(self, subshapes: Iterable[SimpleShape]):
        self.subshapes = subshapes

    def __copy__(self) -> ConnectedShape:
        return self.__deepcopy__(None)

    def __deepcopy__(self, memo) -> ConnectedShape:
        simples = tuple(map(copy, self.subshapes))
        return ConnectedShape(simples)

    @property
    def area(self) -> Real:
        """The internal area that is enclosed by the shape"""
        return sum(simple.area for simple in self.subshapes)

    def __str__(self) -> str:  # pragma: no cover  # For debug
        return f"Connected shape total area {self.area}"

    def __eq__(self, other: SubSetR2) -> bool:
        assert Is.instance(other, SubSetR2)
        return (
            Is.instance(other, ConnectedShape)
            and hash(self) == hash(other)
            and self.area == other.area
            and self.subshapes == other.subshapes
        )

    @debug("shapepy.bool2d.shape")
    def __hash__(self):
        return hash(self.area)

    def __iter__(self) -> Iterator[SimpleShape]:
        yield from self.subshapes

    @property
    def jordans(self) -> Tuple[JordanCurve, ...]:
        """Jordan curves that defines the shape

        :getter: Returns a set of jordan curves
        :type: tuple[JordanCurve]
        """
        return tuple(shape.jordan for shape in self.subshapes)

    @property
    def subshapes(self) -> Set[SimpleShape]:
        """
        Subshapes that defines the connected shape

        :getter: Subshapes that defines connected shape
        :setter: Subshapes that defines connected shape
        :type: tuple[SimpleShape]

        Example use
        -----------
        >>> from shapepy import Primitive
        >>> big_square = Primitive.square(side = 2)
        >>> small_square = Primitive.square(side = 1)
        >>> shape = big_square - small_square
        >>> for subshape in shape.subshapes:
                print(subshape)
        Simple Shape of area 4.00 with vertices:
        [[ 1.  1.]
        [-1.  1.]
        [-1. -1.]
        [ 1. -1.]]
        Simple Shape of area -1.00 with vertices:
        [[ 0.5  0.5]
        [ 0.5 -0.5]
        [-0.5 -0.5]
        [-0.5  0.5]]

        """
        return self.__subshapes

    @subshapes.setter
    def subshapes(self, simples: Iterable[SimpleShape]):
<<<<<<< HEAD
        simples = frozenset(s.clean() for s in simples)
        if not all(Is.instance(s, SimpleShape) for s in simples):
=======
        simples = frozenset(simples)
        if not all(Is.instance(simple, SimpleShape) for simple in simples):
>>>>>>> 1295aae3
            raise TypeError(f"Invalid typos: {tuple(map(type, simples))}")
        self.__subshapes = simples

    def move(self, vector: Point2D) -> JordanCurve:
        vector = To.point(vector)
        for subshape in self.subshapes:
            subshape.move(vector)
        return self

    def scale(self, amount: Union[Real, Tuple[Real, Real]]) -> JordanCurve:
        for subshape in self.subshapes:
            subshape.scale(amount)
        return self

    def rotate(self, angle: Angle) -> JordanCurve:
        angle = To.angle(angle)
        for subshape in self.subshapes:
            subshape.rotate(angle)
        return self

    def box(self) -> Box:
        """
        Box that encloses all jordan curves

        Parameters
        ----------

        :return: The box that encloses all
        :rtype: Box

        Example use
        -----------
        >>> from shapepy import Primitive, IntegrateShape
        >>> circle = Primitive.circle(radius = 1)
        >>> circle.box()
        Box with vertices (-1.0, -1.0) and (1., 1.0)
        """
        box = None
        for sub in self.subshapes:
            box |= sub.jordan.box()
        return box

    def density(self, center: Point2D) -> Density:
        center = To.point(center)
        densities = (sub.density(center) for sub in self.subshapes)
        return intersect_densities(densities)


class DisjointShape(SubSetR2):
    """
    DisjointShape Class

    A shape defined by the union of some SimpleShape instances and
    ConnectedShape instances
    """

    def __init__(
        self, subshapes: Iterable[Union[SimpleShape, ConnectedShape]]
    ):
        self.subshapes = subshapes

    def __copy__(self) -> ConnectedShape:
        return self.__deepcopy__(None)

    def __deepcopy__(self, memo):
        subshapes = tuple(map(copy, self.subshapes))
        return DisjointShape(subshapes)

    def __iter__(self) -> Iterator[Union[SimpleShape, ConnectedShape]]:
        yield from self.subshapes

    @property
    def area(self) -> Real:
        """The internal area that is enclosed by the shape"""
        return sum(sub.area for sub in self.subshapes)

    @property
    def jordans(self) -> Tuple[JordanCurve, ...]:
        """Jordan curves that defines the shape

        :getter: Returns a set of jordan curves
        :type: tuple[JordanCurve]
        """
        jordans = []
        for subshape in self.subshapes:
            jordans += list(subshape.jordans)
        return tuple(jordans)

    def __eq__(self, other: SubSetR2):
        assert Is.instance(other, SubSetR2)
        return (
            Is.instance(other, DisjointShape)
            and hash(self) == hash(other)
            and self.area == other.area
            and self.subshapes == other.subshapes
        )

    def __str__(self) -> str:  # pragma: no cover  # For debug
        msg = f"Disjoint shape with total area {self.area} and "
        msg += f"{len(self.subshapes)} subshapes"
        return msg

    @debug("shapepy.bool2d.shape")
    def __hash__(self):
        return hash(self.area)

    @property
    def subshapes(self) -> Set[Union[SimpleShape, ConnectedShape]]:
        """
        Subshapes that defines the disjoint shape

        :getter: Subshapes that defines disjoint shape
        :setter: Subshapes that defines disjoint shape
        :type: tuple[SimpleShape | ConnectedShape]

        Example use
        -----------
        >>> from shapepy import Primitive
        >>> left = Primitive.square(center=(-2, 0))
        >>> right = Primitive.square(center = (2, 0))
        >>> shape = left | right
        >>> for subshape in shape.subshapes:
                print(subshape)
        Simple Shape of area 1.00 with vertices:
        [[-1.5  0.5]
        [-2.5  0.5]
        [-2.5 -0.5]
        [-1.5 -0.5]]
        Simple Shape of area 1.00 with vertices:
        [[ 2.5  0.5]
        [ 1.5  0.5]
        [ 1.5 -0.5]
        [ 2.5 -0.5]]

        """
        return self.__subshapes

    @subshapes.setter
    def subshapes(self, values: Iterable[SubSetR2]):
        values = frozenset(v.clean() for v in values)
        if not all(
            Is.instance(sub, (SimpleShape, ConnectedShape)) for sub in values
        ):
            raise ValueError(f"Invalid typos: {tuple(map(type, values))}")
        self.__subshapes = values

    def move(self, vector: Point2D) -> JordanCurve:
        vector = To.point(vector)
        for subshape in self.subshapes:
            subshape.move(vector)
        return self

    def scale(self, amount: Union[Real, Tuple[Real, Real]]) -> JordanCurve:
        for subshape in self.subshapes:
            subshape.scale(amount)
        return self

    def rotate(self, angle: Angle) -> JordanCurve:
        angle = To.angle(angle)
        for subshape in self.subshapes:
            subshape.rotate(angle)
        return self

    def box(self) -> Box:
        """
        Box that encloses all jordan curves

        Parameters
        ----------

        :return: The box that encloses all
        :rtype: Box

        Example use
        -----------
        >>> from shapepy import Primitive, IntegrateShape
        >>> circle = Primitive.circle(radius = 1)
        >>> circle.box()
        Box with vertices (-1.0, -1.0) and (1., 1.0)
        """
        box = None
        for sub in self.subshapes:
            box |= sub.box()
        return box

    def density(self, center: Point2D) -> Real:
        center = To.point(center)
        densities = (sub.density(center) for sub in self.subshapes)
        return unite_densities(densities)<|MERGE_RESOLUTION|>--- conflicted
+++ resolved
@@ -301,13 +301,8 @@
 
     @subshapes.setter
     def subshapes(self, simples: Iterable[SimpleShape]):
-<<<<<<< HEAD
         simples = frozenset(s.clean() for s in simples)
         if not all(Is.instance(s, SimpleShape) for s in simples):
-=======
-        simples = frozenset(simples)
-        if not all(Is.instance(simple, SimpleShape) for simple in simples):
->>>>>>> 1295aae3
             raise TypeError(f"Invalid typos: {tuple(map(type, simples))}")
         self.__subshapes = simples
 
