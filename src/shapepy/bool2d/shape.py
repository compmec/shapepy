"""
This modules contains all the geometry need to make any kind of shape.
You can use directly the function ```regular_polygon``` and the transformations
like ```move```, ```rotate``` and ```scale``` to model your desired curve.

You can assemble JordanCurves to create shapes with holes,
or even unconnected shapes.
"""

from __future__ import annotations

from copy import copy
from typing import Iterable, Iterator, Set, Tuple, Union

from ..geometry.box import Box
from ..geometry.jordancurve import JordanCurve
from ..geometry.point import Point2D
from ..loggers import debug
from ..scalar.angle import Angle
from ..scalar.reals import Real
from ..tools import Is, To
from .base import Future, SubSetR2
from .curve import SingleCurve
from .density import (
    Density,
    intersect_densities,
    lebesgue_density_jordan,
    unite_densities,
)
from .point import SinglePoint


class SimpleShape(SubSetR2):
    """
    SimpleShape class

    Is a shape which is defined by only one jordan curve.
    It represents the interior/exterior region of the jordan curve
    if the jordan curve is counter-clockwise/clockwise

    """

    def __init__(self, jordancurve: JordanCurve, boundary: bool = True):
        assert Is.jordan(jordancurve)
        self.__jordancurve = jordancurve
        self.boundary = boundary

    def __copy__(self) -> SimpleShape:
        return self.__deepcopy__(None)

    def __deepcopy__(self, memo) -> SimpleShape:
        return SimpleShape(copy(self.__jordancurve))

    def __str__(self) -> str:  # pragma: no cover  # For debug
        area = float(self.area)
        vertices = tuple(map(tuple, self.jordan.vertices()))
        return f"SimpleShape[{area:.2f}]:[{vertices}]"

    def __eq__(self, other: SubSetR2) -> bool:
        """Compare two shapes

        Parameters
        ----------
        other: SubSetR2
            The shape to compare

        :raises ValueError: If ``other`` is not a SubSetR2 instance
        """
        if not Is.instance(other, SubSetR2):
            raise ValueError
        return (
            Is.instance(other, SimpleShape)
            and self.area == other.area
            and self.jordan == other.jordan
        )

    @property
    def boundary(self) -> bool:
        """The flag that informs if the boundary is inside the Shape"""
        return self.__boundary

    @boundary.setter
    def boundary(self, value: bool):
        self.__boundary = bool(value)

    @property
    def jordan(self) -> JordanCurve:
        """Gives the jordan curve that defines the boundary"""
        return self.__jordancurve

    @property
    def jordans(self) -> Tuple[JordanCurve]:
        """Gives the jordan curve that defines the boundary"""
        return (self.__jordancurve,)

    @property
    def area(self) -> Real:
        """The internal area that is enclosed by the shape"""
        return self.__jordancurve.area

    @debug("shapepy.bool2d.shape")
    def __hash__(self):
        return hash(self.area)

    def invert(self) -> SimpleShape:
        """
        Inverts the region of simple shape.

        Parameters
        ----------

        :return: The same instance
        :rtype: SimpleShape

        Example use
        -----------
        >>> from shapepy import Primitive
        >>> square = Primitive.square()
        >>> print(square)
        Simple Shape of area 1.00 with vertices:
        [[ 0.5  0.5]
        [-0.5  0.5]
        [-0.5 -0.5]
        [ 0.5 -0.5]]
        >>> square.invert()
        Simple Shape of area -1.00 with vertices:
        [[ 0.5  0.5]
        [ 0.5 -0.5]
        [-0.5 -0.5]
        [-0.5  0.5]]

        """
        self.__jordancurve.invert()
        return self

    @debug("shapepy.bool2d.shape")
    def __contains__(self, other: SubSetR2) -> bool:
<<<<<<< HEAD
        if Is.instance(other, SubSetR2):
            if Is.instance(other, SimpleShape):
                return self.__contains_simple(other)
            if Is.instance(other, ConnectedShape):
                return -self in -other
            if Is.instance(other, DisjointShape):
                return all(o in self for o in other.subshapes)
            return Is.instance(other, EmptyShape)
        if Is.instance(other, JordanCurve):
            return self.__contains_jordan(other)
        return self.__contains_point(other)

    def __contains_point(self, point: Point2D) -> bool:
        density = float(self.density(point))
=======
        if Is.instance(other, SinglePoint):
            return self.__contains_point(other)
        if Is.instance(other, SingleCurve):
            return self.__contains_curve(other)
        if Is.instance(other, SimpleShape):
            return self.__contains_simple(other)
        return super().__contains__(other)

    def __contains_point(self, point: SinglePoint) -> bool:
        point = Future.convert(point)
        density = float(self.density(point.internal))
>>>>>>> 5db24e61
        return density > 0 if self.boundary else density == 1

    def __contains_curve(self, curve: SingleCurve) -> bool:
        piecewise = curve.internal.parametrize()
        vertices = map(piecewise, piecewise.knots[:-1])
        if not all(map(self.__contains_point, vertices)):
            return False
        inters = piecewise & self.jordan
        if not inters:
            return True
        knots = sorted(inters.all_knots[id(piecewise)])
        midknots = ((k0 + k1) / 2 for k0, k1 in zip(knots, knots[1:]))
        midpoints = map(piecewise, midknots)
        return all(map(self.__contains_point, midpoints))

    # pylint: disable=chained-comparison
    def __contains_simple(self, other: SimpleShape) -> bool:
        assert Is.instance(other, SimpleShape)
        areaa = other.area
        areab = self.area
        jordana = other.jordan
        jordanb = self.jordan
        if areaa < 0 and areab > 0:
            return False
        if not self.box() & other.box():
            return areaa > 0 and areab < 0
        if areaa > 0 and areab < 0:
            return jordana in self and jordanb not in other
        if areaa > areab or jordana not in self:
            return False
        if areaa > 0:
            return True
        # If simple shape is not a square
        # may happens error here
        return True

    def move(self, vector: Point2D) -> JordanCurve:
        self.__jordancurve = self.__jordancurve.move(vector)
        return self

    def scale(self, amount: Union[Real, Tuple[Real, Real]]) -> JordanCurve:
        self.__jordancurve = self.__jordancurve.scale(amount)
        return self

    def rotate(self, angle: Angle) -> JordanCurve:
        self.__jordancurve = self.__jordancurve.rotate(angle)
        return self

    def box(self) -> Box:
        """
        Box that encloses all jordan curves

        Parameters
        ----------

        :return: The box that encloses all
        :rtype: Box

        Example use
        -----------
        >>> from shapepy import Primitive, IntegrateShape
        >>> circle = Primitive.circle(radius = 1)
        >>> circle.box()
        Box with vertices (-1.0, -1.0) and (1., 1.0)
        """
        return self.jordan.box()

    def density(self, center: Point2D) -> Density:
        return lebesgue_density_jordan(self.jordan, center)


class ConnectedShape(SubSetR2):
    """
    ConnectedShape Class

    A shape defined by intersection of two or more SimpleShapes

    """

    def __init__(self, subshapes: Iterable[SimpleShape]):
        self.subshapes = subshapes

    def __copy__(self) -> ConnectedShape:
        return self.__deepcopy__(None)

    def __deepcopy__(self, memo) -> ConnectedShape:
        simples = tuple(map(copy, self.subshapes))
        return ConnectedShape(simples)

    @property
    def area(self) -> Real:
        """The internal area that is enclosed by the shape"""
        return sum(simple.area for simple in self.subshapes)

    def __str__(self) -> str:  # pragma: no cover  # For debug
        return f"Connected shape total area {self.area}"

    def __eq__(self, other: SubSetR2) -> bool:
        assert Is.instance(other, SubSetR2)
        return (
            Is.instance(other, ConnectedShape)
            and hash(self) == hash(other)
            and self.area == other.area
            and self.subshapes == other.subshapes
        )

    @debug("shapepy.bool2d.shape")
    def __hash__(self):
        return hash(self.area)

    def __iter__(self) -> Iterator[SimpleShape]:
        yield from self.subshapes

    @property
    def jordans(self) -> Tuple[JordanCurve, ...]:
        """Jordan curves that defines the shape

        :getter: Returns a set of jordan curves
        :type: tuple[JordanCurve]
        """
        return tuple(shape.jordan for shape in self.subshapes)

    @property
    def subshapes(self) -> Set[SimpleShape]:
        """
        Subshapes that defines the connected shape

        :getter: Subshapes that defines connected shape
        :setter: Subshapes that defines connected shape
        :type: tuple[SimpleShape]

        Example use
        -----------
        >>> from shapepy import Primitive
        >>> big_square = Primitive.square(side = 2)
        >>> small_square = Primitive.square(side = 1)
        >>> shape = big_square - small_square
        >>> for subshape in shape.subshapes:
                print(subshape)
        Simple Shape of area 4.00 with vertices:
        [[ 1.  1.]
        [-1.  1.]
        [-1. -1.]
        [ 1. -1.]]
        Simple Shape of area -1.00 with vertices:
        [[ 0.5  0.5]
        [ 0.5 -0.5]
        [-0.5 -0.5]
        [-0.5  0.5]]

        """
        return self.__subshapes

    @subshapes.setter
    def subshapes(self, simples: Iterable[SimpleShape]):
        simples = frozenset(simples)
        if not all(Is.instance(simple, SimpleShape) for simple in simples):
            raise TypeError(f"Invalid typos: {tuple(map(type, simples))}")
        self.__subshapes = simples

    def move(self, vector: Point2D) -> JordanCurve:
        vector = To.point(vector)
        for subshape in self.subshapes:
            subshape.move(vector)
        return self

    def scale(self, amount: Union[Real, Tuple[Real, Real]]) -> JordanCurve:
        for subshape in self.subshapes:
            subshape.scale(amount)
        return self

    def rotate(self, angle: Angle) -> JordanCurve:
        angle = To.angle(angle)
        for subshape in self.subshapes:
            subshape.rotate(angle)
        return self

    def box(self) -> Box:
        """
        Box that encloses all jordan curves

        Parameters
        ----------

        :return: The box that encloses all
        :rtype: Box

        Example use
        -----------
        >>> from shapepy import Primitive, IntegrateShape
        >>> circle = Primitive.circle(radius = 1)
        >>> circle.box()
        Box with vertices (-1.0, -1.0) and (1., 1.0)
        """
        box = None
        for sub in self.subshapes:
            box |= sub.jordan.box()
        return box

    def density(self, center: Point2D) -> Density:
        center = To.point(center)
        densities = (sub.density(center) for sub in self.subshapes)
        return intersect_densities(densities)


class DisjointShape(SubSetR2):
    """
    DisjointShape Class

    A shape defined by the union of some SimpleShape instances and
    ConnectedShape instances
    """

    def __init__(
        self, subshapes: Iterable[Union[SimpleShape, ConnectedShape]]
    ):
        self.subshapes = subshapes

    def __copy__(self) -> ConnectedShape:
        return self.__deepcopy__(None)

    def __deepcopy__(self, memo):
        subshapes = tuple(map(copy, self.subshapes))
        return DisjointShape(subshapes)

    def __iter__(self) -> Iterator[Union[SimpleShape, ConnectedShape]]:
        yield from self.subshapes

    @property
    def area(self) -> Real:
        """The internal area that is enclosed by the shape"""
        return sum(sub.area for sub in self.subshapes)

    @property
    def jordans(self) -> Tuple[JordanCurve, ...]:
        """Jordan curves that defines the shape

        :getter: Returns a set of jordan curves
        :type: tuple[JordanCurve]
        """
        jordans = []
        for subshape in self.subshapes:
            jordans += list(subshape.jordans)
        return tuple(jordans)

    def __eq__(self, other: SubSetR2):
        assert Is.instance(other, SubSetR2)
        return (
            Is.instance(other, DisjointShape)
            and hash(self) == hash(other)
            and self.area == other.area
            and self.subshapes == other.subshapes
        )

    def __str__(self) -> str:  # pragma: no cover  # For debug
        msg = f"Disjoint shape with total area {self.area} and "
        msg += f"{len(self.subshapes)} subshapes"
        return msg

    @debug("shapepy.bool2d.shape")
    def __hash__(self):
        return hash(self.area)

    @property
    def subshapes(self) -> Set[Union[SimpleShape, ConnectedShape]]:
        """
        Subshapes that defines the disjoint shape

        :getter: Subshapes that defines disjoint shape
        :setter: Subshapes that defines disjoint shape
        :type: tuple[SimpleShape | ConnectedShape]

        Example use
        -----------
        >>> from shapepy import Primitive
        >>> left = Primitive.square(center=(-2, 0))
        >>> right = Primitive.square(center = (2, 0))
        >>> shape = left | right
        >>> for subshape in shape.subshapes:
                print(subshape)
        Simple Shape of area 1.00 with vertices:
        [[-1.5  0.5]
        [-2.5  0.5]
        [-2.5 -0.5]
        [-1.5 -0.5]]
        Simple Shape of area 1.00 with vertices:
        [[ 2.5  0.5]
        [ 1.5  0.5]
        [ 1.5 -0.5]
        [ 2.5 -0.5]]

        """
        return self.__subshapes

    @subshapes.setter
    def subshapes(self, values: Iterable[SubSetR2]):
        values = frozenset(values)
        if not all(
            Is.instance(sub, (SimpleShape, ConnectedShape)) for sub in values
        ):
            raise ValueError(f"Invalid typos: {tuple(map(type, values))}")
        self.__subshapes = values

    def move(self, vector: Point2D) -> JordanCurve:
        vector = To.point(vector)
        for subshape in self.subshapes:
            subshape.move(vector)
        return self

    def scale(self, amount: Union[Real, Tuple[Real, Real]]) -> JordanCurve:
        for subshape in self.subshapes:
            subshape.scale(amount)
        return self

    def rotate(self, angle: Angle) -> JordanCurve:
        angle = To.angle(angle)
        for subshape in self.subshapes:
            subshape.rotate(angle)
        return self

    def box(self) -> Box:
        """
        Box that encloses all jordan curves

        Parameters
        ----------

        :return: The box that encloses all
        :rtype: Box

        Example use
        -----------
        >>> from shapepy import Primitive, IntegrateShape
        >>> circle = Primitive.circle(radius = 1)
        >>> circle.box()
        Box with vertices (-1.0, -1.0) and (1., 1.0)
        """
        box = None
        for sub in self.subshapes:
            box |= sub.box()
        return box

    def density(self, center: Point2D) -> Real:
        center = To.point(center)
        densities = (sub.density(center) for sub in self.subshapes)
        return unite_densities(densities)


def divide_connecteds(
    simples: Tuple[SimpleShape],
) -> Tuple[Union[SimpleShape, ConnectedShape]]:
    """
    Divides the simples in groups of connected shapes

    The idea is get the simple shape with maximum abs area,
    this is the biggest shape of all we start from it.

    We them separate all shapes in inside and outside
    """
    if len(simples) == 0:
        return tuple()
    externals = []
    connected = []
    simples = list(simples)
    while len(simples) != 0:
        areas = (s.area for s in simples)
        absareas = tuple(map(abs, areas))
        index = absareas.index(max(absareas))
        connected.append(simples.pop(index))
        internal = []
        while len(simples) != 0:  # Divide in two groups
            simple = simples.pop(0)
            jordan = simple.jordan
            for subsimple in connected:
                subjordan = subsimple.jordan
                if jordan not in subsimple or subjordan not in simple:
                    externals.append(simple)
                    break
            else:
                internal.append(simple)
        simples = internal
    if len(connected) == 1:
        connected = connected[0]
    else:
        connected = ConnectedShape(connected)
    return (connected,) + divide_connecteds(externals)


def shape_from_jordans(jordans: Tuple[JordanCurve]) -> SubSetR2:
    """Returns the correspondent shape

    This function don't do entry validation
    as verify if one shape is inside other

    Example
    ----------
    >>> shape_from_jordans([])
    EmptyShape
    """
    assert len(jordans) != 0
    simples = tuple(map(SimpleShape, jordans))
    if len(simples) == 1:
        return simples[0]
    connecteds = divide_connecteds(simples)
    if len(connecteds) == 1:
        return connecteds[0]
    return DisjointShape(connecteds)<|MERGE_RESOLUTION|>--- conflicted
+++ resolved
@@ -135,22 +135,6 @@
 
     @debug("shapepy.bool2d.shape")
     def __contains__(self, other: SubSetR2) -> bool:
-<<<<<<< HEAD
-        if Is.instance(other, SubSetR2):
-            if Is.instance(other, SimpleShape):
-                return self.__contains_simple(other)
-            if Is.instance(other, ConnectedShape):
-                return -self in -other
-            if Is.instance(other, DisjointShape):
-                return all(o in self for o in other.subshapes)
-            return Is.instance(other, EmptyShape)
-        if Is.instance(other, JordanCurve):
-            return self.__contains_jordan(other)
-        return self.__contains_point(other)
-
-    def __contains_point(self, point: Point2D) -> bool:
-        density = float(self.density(point))
-=======
         if Is.instance(other, SinglePoint):
             return self.__contains_point(other)
         if Is.instance(other, SingleCurve):
@@ -162,7 +146,6 @@
     def __contains_point(self, point: SinglePoint) -> bool:
         point = Future.convert(point)
         density = float(self.density(point.internal))
->>>>>>> 5db24e61
         return density > 0 if self.boundary else density == 1
 
     def __contains_curve(self, curve: SingleCurve) -> bool:
