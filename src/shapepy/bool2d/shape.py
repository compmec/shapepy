--- conflicted
+++ resolved
@@ -233,49 +233,7 @@
         """
         return tuple(shape.jordan for shape in self)
 
-<<<<<<< HEAD
-    @property
-    def subshapes(self) -> Set[SimpleShape]:
-        """
-        Subshapes that defines the connected shape
-
-        :getter: Subshapes that defines connected shape
-        :setter: Subshapes that defines connected shape
-        :type: tuple[SimpleShape]
-
-        Example use
-        -----------
-        >>> from shapepy import Primitive
-        >>> big_square = Primitive.square(side = 2)
-        >>> small_square = Primitive.square(side = 1)
-        >>> shape = big_square - small_square
-        >>> for subshape in shape.subshapes:
-                print(subshape)
-        Simple Shape of area 4.00 with vertices:
-        [[ 1.  1.]
-        [-1.  1.]
-        [-1. -1.]
-        [ 1. -1.]]
-        Simple Shape of area -1.00 with vertices:
-        [[ 0.5  0.5]
-        [ 0.5 -0.5]
-        [-0.5 -0.5]
-        [-0.5  0.5]]
-
-        """
-        return self.__subshapes
-
-    @subshapes.setter
-    def subshapes(self, simples: Iterable[SimpleShape]):
-        simples = frozenset(s.clean() for s in simples)
-        if not all(Is.instance(s, SimpleShape) for s in simples):
-            raise TypeError(f"Invalid typos: {tuple(map(type, simples))}")
-        self.__subshapes = simples
-
-    def move(self, vector: Point2D) -> JordanCurve:
-=======
     def move(self, vector: Point2D) -> ConnectedShape:
->>>>>>> 6ede2d13
         vector = To.point(vector)
         return ConnectedShape(sub.move(vector) for sub in self)
 
@@ -376,51 +334,7 @@
     def __hash__(self):
         return hash(self.area)
 
-<<<<<<< HEAD
-    @property
-    def subshapes(self) -> Set[Union[SimpleShape, ConnectedShape]]:
-        """
-        Subshapes that defines the disjoint shape
-
-        :getter: Subshapes that defines disjoint shape
-        :setter: Subshapes that defines disjoint shape
-        :type: tuple[SimpleShape | ConnectedShape]
-
-        Example use
-        -----------
-        >>> from shapepy import Primitive
-        >>> left = Primitive.square(center=(-2, 0))
-        >>> right = Primitive.square(center = (2, 0))
-        >>> shape = left | right
-        >>> for subshape in shape.subshapes:
-                print(subshape)
-        Simple Shape of area 1.00 with vertices:
-        [[-1.5  0.5]
-        [-2.5  0.5]
-        [-2.5 -0.5]
-        [-1.5 -0.5]]
-        Simple Shape of area 1.00 with vertices:
-        [[ 2.5  0.5]
-        [ 1.5  0.5]
-        [ 1.5 -0.5]
-        [ 2.5 -0.5]]
-
-        """
-        return self.__subshapes
-
-    @subshapes.setter
-    def subshapes(self, values: Iterable[SubSetR2]):
-        values = frozenset(v.clean() for v in values)
-        if not all(
-            Is.instance(sub, (SimpleShape, ConnectedShape)) for sub in values
-        ):
-            raise ValueError(f"Invalid typos: {tuple(map(type, values))}")
-        self.__subshapes = values
-
-    def move(self, vector: Point2D) -> JordanCurve:
-=======
     def move(self, vector: Point2D) -> DisjointShape:
->>>>>>> 6ede2d13
         vector = To.point(vector)
         return DisjointShape(sub.move(vector) for sub in self)
 
