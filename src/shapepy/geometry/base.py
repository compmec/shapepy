--- conflicted
+++ resolved
@@ -7,11 +7,7 @@
 from abc import ABC, abstractmethod
 from typing import Iterable, Tuple, Union
 
-<<<<<<< HEAD
-from ..rbool import IntervalR1
-=======
 from ..rbool import IntervalR1, WholeR1
->>>>>>> 04bb61c9
 from ..scalar.reals import Real
 from ..tools import vectorize
 from .box import Box
@@ -111,6 +107,8 @@
         return self
 
     @abstractmethod
-    def section(self, interval: IntervalR1) -> IParametrizedCurve:
+    def section(
+        self, domain: Union[IntervalR1, WholeR1]
+    ) -> IParametrizedCurve:
         """Gives the section of the curve"""
         raise NotImplementedError