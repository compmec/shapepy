"""
Defines the base class for Geometric curves
"""

from __future__ import annotations

from abc import ABC, abstractmethod
from typing import Iterable, Tuple

<<<<<<< HEAD
from ..rbool import IntervalR1
from ..scalar.angle import Angle
=======
>>>>>>> 6ede2d13
from ..scalar.reals import Real
from .box import Box
from .point import Point2D


# pylint: disable=too-few-public-methods
class Future:
    """
    Static class that contains the methods that are further implemented
    """

    @staticmethod
    def intersect(curvea: IGeometricCurve, curveb: IGeometricCurve):
        """Method that computes the intersection between two curves

        It is overwritten to `intersect` function in `intersection.py`
        """
        raise NotImplementedError

    @staticmethod
    def concatenate(
        curves: Iterable[IParametrizedCurve],
    ) -> IParametrizedCurve:
        """Method that computes the concatenation of two curves

        It is overwritten to `concatenate` function in `concatenate.py`
        """
        raise NotImplementedError


class IGeometricCurve(ABC):
    """
    Class interface for geometric curves
    """

    @property
    @abstractmethod
    def length(self) -> Real:
        """
        The length of the curve
        If the curve is not bounded, returns infinity
        """
        raise NotImplementedError

    @abstractmethod
    def box(self) -> Box:
        """
        Gives the box that encloses the curve
        """
        raise NotImplementedError

    @abstractmethod
    def parametrize(self) -> IParametrizedCurve:
        """Gives a parametrized curve"""
        raise NotImplementedError

    def __or__(self, other: IGeometricCurve) -> IGeometricCurve:
        return Future.concatenate((self, other))


class IParametrizedCurve(IGeometricCurve):
    """
    Class interface for parametrized curves
    """

    @property
    @abstractmethod
    def knots(self) -> Tuple[Real, ...]:
        """
        The length of the curve
        If the curve is not bounded, returns infinity
        """
        raise NotImplementedError

    @abstractmethod
    def __call__(self, node: Real, derivate: int = 0) -> Point2D:
        raise NotImplementedError

    def __and__(self, other: IParametrizedCurve):
        return Future.intersect(self, other)

    def parametrize(self) -> IParametrizedCurve:
        """Gives a parametrized curve"""
        return self

    @abstractmethod
    def section(self, interval: IntervalR1) -> IParametrizedCurve:
        """Gives the section of the curve"""
        raise NotImplementedError<|MERGE_RESOLUTION|>--- conflicted
+++ resolved
@@ -7,11 +7,6 @@
 from abc import ABC, abstractmethod
 from typing import Iterable, Tuple
 
-<<<<<<< HEAD
-from ..rbool import IntervalR1
-from ..scalar.angle import Angle
-=======
->>>>>>> 6ede2d13
 from ..scalar.reals import Real
 from .box import Box
 from .point import Point2D
