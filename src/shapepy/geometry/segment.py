--- conflicted
+++ resolved
@@ -18,12 +18,8 @@
 from ..analytic.base import IAnalytic
 from ..analytic.tools import find_minimum
 from ..loggers import debug
-<<<<<<< HEAD
 from ..rbool import EmptyR1, IntervalR1, from_any, infimum, supremum
 from ..scalar.angle import Angle
-=======
-from ..rbool import IntervalR1, from_any
->>>>>>> 6ede2d13
 from ..scalar.quadrature import AdaptativeIntegrator, IntegratorFactory
 from ..scalar.reals import Math, Real
 from ..tools import Is, To, pairs, vectorize
@@ -137,12 +133,7 @@
     def __deepcopy__(self, memo) -> Segment:
         return Segment(copy(self.xfunc), copy(self.yfunc))
 
-<<<<<<< HEAD
-    @debug("shapepy.geometry.segment")
-    def invert(self) -> Segment:
-=======
     def __invert__(self) -> Segment:
->>>>>>> 6ede2d13
         """
         Inverts the direction of the curve.
         If the curve is clockwise, it becomes counterclockwise
@@ -161,47 +152,17 @@
         nodes = sorted(set(nodes) | set(self.knots))
         return tuple(self.section([ka, kb]) for ka, kb in pairs(nodes))
 
-<<<<<<< HEAD
-    @debug("shapepy.geometry.segment")
-    def move(self, vector: Point2D) -> Segment:
-        vector = To.point(vector)
-        self.__xfunc += vector.xcoord
-        self.__yfunc += vector.ycoord
-        return self
-
-    @debug("shapepy.geometry.segment")
-    def scale(self, amount: Union[Real, Tuple[Real, Real]]) -> Segment:
-        self.__xfunc *= amount if Is.real(amount) else amount[0]
-        self.__yfunc *= amount if Is.real(amount) else amount[1]
-        return self
-
-    @debug("shapepy.geometry.segment")
-    def rotate(self, angle: Angle) -> Segment:
-        angle = To.angle(angle)
-        cos, sin = angle.cos(), angle.sin()
-        xfunc, yfunc = self.xfunc, self.yfunc
-        self.__xfunc = xfunc * cos - yfunc * sin
-        self.__yfunc = xfunc * sin + yfunc * cos
-        return self
-
-    @debug("shapepy.geometry.segment")
-    def section(self, interval: IntervalR1) -> Segment:
+    def extract(self, interval: IntervalR1) -> Segment:
+        """Extracts a subsegment from the given segment"""
         interval = from_any(interval)
-        if not 0 <= interval[0] < interval[1] <= 1:
-            raise ValueError(f"Invalid {interval}")
-        if interval is EmptyR1():
-            raise TypeError(f"Cannot extract with interval {interval}")
-        if interval == [0, 1]:
-            return self
-        knota = infimum(interval)
-        knotb = supremum(interval)
+        if not Is.instance(interval, IntervalR1):
+            raise TypeError
+        knota, knotb = interval[0], interval[1]
         denom = 1 / (knotb - knota)
         nxfunc = copy(self.xfunc).shift(-knota).scale(denom)
         nyfunc = copy(self.yfunc).shift(-knota).scale(denom)
         return Segment(nxfunc, nyfunc)
 
-=======
->>>>>>> 6ede2d13
 
 @debug("shapepy.geometry.segment")
 def compute_length(segment: Segment) -> Real:
