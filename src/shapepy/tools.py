"""
Useful functions to test objects and transform them,
logging, errors, debugging, etc.
"""

from __future__ import annotations

import types
from collections import deque
from functools import wraps
from typing import Any, Generic, Iterable, Iterator, Tuple, TypeVar

import numpy as np


class Is:
    """
    Contains functions to test the objects,
    telling if an object is a number, or it's integer, etc
    """

    instance = isinstance

    @staticmethod
    def bool(obj: Any) -> bool:
        """
        Tells if the object is a boolean
        """
        return Is.instance(obj, bool)

    @staticmethod
    def iterable(obj: Any) -> bool:
        """
        Tells if the object is iterable
        """
        try:
            iter(obj)
        except TypeError:
            return False
        return True

    @staticmethod
    def callable(obj: Any) -> bool:
        """
        Tells if the object is callable
        """
        return hasattr(obj, "__call__")


# pylint: disable=too-few-public-methods
class To:
    """
    Contains static methods to transform objects to some type numbers
    """

    float = float


# Creates a decorator to vectorize functions that receives floats
# Or an array of floats depending on the dimension
def vectorize(position: int = 0, dimension: int = 0):
    """
    Decorator to vectorize functions that gives the same type of container
    as received from input. Meaning: tuple -> tuple, list -> list, ...

    The dimension parameter is to decide the quantity of floats per call
    * dimension = 0 -> float
    * dimension = 1 -> [float]
    * dimension = 2 -> [float, float]
    ...
    """

    def decorator(func):
        conversion = {
            tuple: tuple,
            list: list,
            types.GeneratorType: tuple,  # No conversion
            range: tuple,  # No conversion
        }

        @wraps(func)
        def wrapper(*args, **kwargs):
            param = args[position]
            if dimension == 0:
                if Is.real(param):
                    float(param)
                    return func(*args, **kwargs)

                result = (
                    func(*args[:position], p, *args[position + 1 :], **kwargs)
                    for p in param
                )
                result = tuple(result)
                for key, tipo in conversion.items():
                    if isinstance(param, key):
                        if tipo is not None:
                            result = tipo(result)
                        return result
                if isinstance(param, np.ndarray):
                    result = np.array(result, dtype=param.dtype)
                else:
                    result = param.__class__(result)
                return result
            raise NotImplementedError

        return wrapper

    return decorator


def reverse(objs: Iterable[Any]) -> Iterable[Any]:
    """Reverts the list/tuple"""
    return tuple(objs)[::-1]


T = TypeVar("T")


def pairs(
    objs: Iterable[T], /, *, cyclic: bool = False
) -> Iterable[Tuple[T, T]]:
    """Gives pairs of the objects in sequence

    Example
    -------
    >>> A = [0, 1, 2, 3]
    >>> list(pairs(A))
    [(0, 1), (1, 2), (2, 3), (3, 0)]
    """
    objs = tuple(objs)
    if len(objs) > 1:
        yield from zip(objs, objs[1:])
        if cyclic:
            yield (objs[-1], objs[0])


class NotExpectedError(Exception):
    """Raised when arrives in a section that were not expected"""


<<<<<<< HEAD
class NotContinousError(Exception):
    """Raised when a curve is not continuous"""


T = TypeVar("T")


=======
>>>>>>> 04bb61c9
class CyclicContainer(Generic[T]):
    """
    Class that allows checking if there's a circular similarity

    For example, all these lists are equal cause they are cyclic:
    [0, 1, 2, 3]
    [3, 0, 1, 2]
    [2, 3, 0, 1]
    [1, 2, 3, 0]
    """

    def __init__(self, values: Iterable[T]):
        self.__values = tuple(values)

    def __iter__(self) -> Iterator[T]:
        yield from self.__values

    def __getitem__(self, index):
        return self.__values[index]

    def __len__(self) -> int:
        return len(self.__values)

    def __str__(self) -> str:
        return "Cycle(" + ", ".join(map(str, self)) + ")"

    def __repr__(self):
        return "Cy(" + ", ".join(map(repr, self)) + ")"

    def __eq__(self, other):
        if not Is.instance(other, CyclicContainer):
            raise ValueError
        if len(self) != len(other):
            return False
        temp = deque(self)
        other = deque(other)
        for _ in range(len(self)):
            if temp == other:
                return True
            temp.rotate()
        return False<|MERGE_RESOLUTION|>--- conflicted
+++ resolved
@@ -138,7 +138,6 @@
     """Raised when arrives in a section that were not expected"""
 
 
-<<<<<<< HEAD
 class NotContinousError(Exception):
     """Raised when a curve is not continuous"""
 
@@ -146,8 +145,6 @@
 T = TypeVar("T")
 
 
-=======
->>>>>>> 04bb61c9
 class CyclicContainer(Generic[T]):
     """
     Class that allows checking if there's a circular similarity
